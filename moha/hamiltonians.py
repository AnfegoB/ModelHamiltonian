r"""Model Hamiltonian classes."""

import numpy as np

from scipy.sparse import csr_matrix, diags, lil_matrix, hstack, vstack

from .api import HamiltonianAPI

<<<<<<< HEAD
from .utils import get_atom_type, convert_indices
=======
from .utils import get_atom_type, convert_indices, expand_sym
>>>>>>> e57432f7

__all__ = [
    "HamPPP",
    "HamHuck",
    "HamHub",
]


class HamPPP(HamiltonianAPI):
    r"""Pariser-Parr-Pople Hamiltonian."""

    def __init__(
            self,
            connectivity: list,
            alpha=-0.414,
            beta=-0.0533,
            u_onsite=None,
            gamma=None,
<<<<<<< HEAD
            charges=None,
=======
            charges=0.417,
>>>>>>> e57432f7
            sym=1,
            g_pair=None,
            atom_types=None,
            atom_dictionary=None,
            bond_dictionary=None,
            Bz=None,
    ):
        r"""
        Initialize Pariser-Parr-Pople Hamiltonian.

        The form:
        :math:`\hat{H}_{\mathrm{PPP}+\mathrm{P}}=\sum_{p q}
        h_{p q} a_{p}^{\dagger}
        a_{q}+\sum_{p} U_{p} \hat{n}_{p \alpha} \hat{n}{p\beta}+\frac{1}{2}
        \sum{p\neq q}\gamma{pq}\left(\hat{n}_{p\alpha}+
        hat{n}_{p \beta}-Q_{p}\right)\left(\hat{n}_{q \alpha}+\hat{n}_{q
        \beta}-Q_{q}\right)+
        \sum_{p \neq q} g_{p q} a_{p \alpha}^{\dagger}
        a_{p \beta}^{\dagger} a_{q \beta} a_{q \alpha}`
        Parameters
        ----------
        connectivity: list
            list of tuples that specifies sites and bonds between them
        alpha: float
            specifies the site energy if all sites are equivalent.
            Default value is the 2p-pi orbital of Carbon
        beta: float
            specifies the resonance energy, hopping term,
            if all bonds are equivalent.
            The default value is appropriate for a pi-bond between Carbon atoms
        u_onsite: np.ndarray
            on-site Coulomb interaction; 1d np.ndarray
        gamma: np.ndarray
            parameter that specifies long-range Coulomb interaction; 2d
        charges: np.ndarray
            Charges on sites; 1d np.ndarray
        sym: int
             symmetry of the Hamiltonian: int [1, 2, 4, 8]. Default is 1
        g_pair: float
            g_pq term that captures interaction between electron pairs
        atom_types: list
            A list of dimension equal to the number of sites,
            specifying the atom type of each site
            If a list of atom types is specified,
            the values of alpha and beta are ignored.
        atom_dictionary: dict
            Contains information about alpha and U values for each atom type
        bond_dictionary: dict
            Contains information about beta values for each bond type
        Bz: np.ndarray
            external magnetic field
        """
        self._sym = sym
        self.n_sites = None
        self.connectivity = connectivity
        self.alpha = alpha
        self.beta = beta
        self.u_onsite = u_onsite
        self.gamma = gamma
        self.charges = charges
        self.g_pair = g_pair
        self.atom_types = atom_types
        self.atom_dictionary = atom_dictionary
        self.bond_dictionary = bond_dictionary
        self.atoms_num, self.connectivity_matrix = \
            self.generate_connectivity_matrix()
        self.zero_energy = None
        self.one_body = None
        self.two_body = None

    def generate_connectivity_matrix(self):
        r"""
        Generate connectivity matrix.

        Returns
        -------
        tuple
            (dictionary, np.ndarray)
        """
        max_site = 0
        atoms_sites_lst = []
        for atom1, atom2, bond in self.connectivity:
            atom1_name, site1 = get_atom_type(atom1)
            atom2_name, site2 = get_atom_type(atom2)
            for pair in [(atom1_name, site1), (atom2_name, site2)]:
                if pair not in atoms_sites_lst:
                    atoms_sites_lst.append(pair)
            if max_site < max(site1, site2):  # finding the max index of site
                max_site = max(site1, site2)
        self.n_sites = len(atoms_sites_lst)

        if self.atom_types is None:
            atom_types = [None for i in range(max_site + 1)]
            for atom, site in atoms_sites_lst:
                atom_types[site] = atom
            self.atom_types = atom_types
        connectivity_mtrx = np.zeros((max_site, max_site))

        for atom1, atom2, bond in self.connectivity:
            atom1_name, site1 = get_atom_type(atom1)
            atom2_name, site2 = get_atom_type(atom2)
            connectivity_mtrx[site1 - 1, site2 - 1] = bond
            # numbering of sites starts from 1

        connectivity_mtrx = np.maximum(connectivity_mtrx, connectivity_mtrx.T)
        self.connectivity_matrix = csr_matrix(connectivity_mtrx)
        return atoms_sites_lst, self.connectivity_matrix

    def generate_zero_body_integral(self):
        r"""Generate zero body integral.

        Returns
        -------
        float
        """
<<<<<<< HEAD
        if self.charges is None or self.gamma is None:
            return 0
        else:
            self.zero_energy = 0.5*self.charges@self.gamma@self.charges
=======
        if self.charges is None:
            return 0
        self.zero_energy = np.sum(np.outer(self.charges,
                                           self.charges)) - np.dot(
            self.charges, self.charges
        )
>>>>>>> e57432f7
        return self.zero_energy

    def generate_one_body_integral(self, basis: str, dense: bool):
        r"""
        Generate one body integral in spatial or spin orbital basis.

        Parameters
        ----------
        basis: str
            ['spatial', 'spin orbital']
        dense: bool
            dense or sparse matrix; default False

        Returns
        -------
        scipy.sparse.csr_matrix or np.ndarray
        """
        one_body_term = (
                diags([self.alpha for _ in range(self.n_sites)], format="csr")
                + self.beta * self.connectivity_matrix
        )

        one_body_term = one_body_term.tolil()
        if (self.gamma is not None) and (self.charges is not None):
            for p in range(self.n_sites):
                for q in range(self.n_sites):
                    if p != q:
<<<<<<< HEAD
                        mult = 0.5 * self.gamma[p, q]
=======
                        mult = 2 * self.gamma[p, q]
>>>>>>> e57432f7
                        one_body_term[p, p] -= mult * self.charges[p]
                        one_body_term[q, q] -= mult * self.charges[q]

        if basis == "spatial basis":
            self.one_body = one_body_term.tocsr()
        elif basis == "spinorbital basis":
            one_body_term_spin = hstack(
                [one_body_term, csr_matrix(one_body_term.shape)], format="csr"
            )
            one_body_term_spin = vstack(
                [
                    one_body_term_spin,
                    hstack([csr_matrix(one_body_term.shape),
                            one_body_term], format="csr"),
                ],
                format="csr",
            )
            self.one_body = one_body_term_spin
        else:
            raise TypeError("Wrong basis")

        return self.one_body.todense() if dense else self.one_body

    def generate_two_body_integral(self, basis: str, dense: bool, sym=1):
        r"""
        Generate two body integral in spatial or spinorbital basis.

        Parameters
        ----------
        basis: str
            ['spatial', 'spin orbital']
        dense: bool
            dense or sparse matrix; default False
        sym: int
            symmetry -- [2, 4, 8] default is 1

        Returns
        -------
        scipy.sparse.csr_matrix or np.ndarray
        """
        n_sp = self.n_sites
        Nv = 2 * n_sp
        v = lil_matrix((Nv * Nv, Nv * Nv))

        if self.u_onsite is not None:
            for p in range(n_sp):
                i, j = convert_indices(Nv, p, p + n_sp, p, p + n_sp)
                v[i, j] = self.u_onsite[p]

        if self.gamma is not None:
            if basis == "spinorbital basis" and \
                    self.gamma.shape != (2 * n_sp, 2 * n_sp):
                raise TypeError("Gamma matrix has wrong basis")

            if basis == "spatial basis" and \
                    self.gamma.shape == (n_sp, n_sp):
                zeros_block = np.zeros((n_sp, n_sp))
                gamma = np.vstack(
                    [np.hstack([self.gamma, zeros_block]),
                     np.hstack([zeros_block, self.gamma])]
                )
            for p in range(n_sp):
                for q in range(n_sp):
                    if p != q:
                        i, j = convert_indices(Nv, p, q, p, q)
                        v[i, j] = 0.5*gamma[p, q]

                        i, j = convert_indices(Nv, p, q + n_sp, p, q + n_sp)
                        v[i, j] = 0.5*gamma[p, q + n_sp]

                        i, j = convert_indices(Nv, p + n_sp, q, p + n_sp, q)
                        v[i, j] = 0.5*gamma[p + n_sp, q]

                        i, j = convert_indices(Nv,
                                               p + n_sp,
                                               q + n_sp,
                                               p + n_sp,
                                               q + n_sp)
<<<<<<< HEAD
                        v[i, j] = 0.5*gamma[p + n_sp, q + n_sp]
=======
                        v[i, j] = gamma[p + n_sp, q + n_sp]
>>>>>>> e57432f7

        v = v.tocsr()
        self.two_body = expand_sym(sym, v, 2)
        # converting basis if necessary
        if basis == "spatial basis":
            v = self.to_spatial(sym=sym, dense=False, nbody=2)
        elif basis == "spinorbital basis":
            pass
        else:
            raise TypeError("Wrong basis")

        self.two_body = v
        # return either sparse csr array (default) or dense N^2*N^2 array
        return self.to_dense(v, dim=4) if dense else v


class HamHub(HamPPP):
    r"""
    Hubbard Hamiltonian.

    The Hubbard model corresponds to choosing $\gamma_{pq} = 0$
    It can be invoked by choosing gamma = 0 from PPP hamiltonian.

    """

    def __init__(
            self,
            connectivity: list,
            alpha=-0.414,
            beta=-0.0533,
            u_onsite=None,
            sym=1,
            atom_types=None,
            atom_dictionary=None,
            bond_dictionary=None,
            Bz=None,
    ):
        r"""
        Hubbard Hamiltonian.

        Parameters
        ----------
        connectivity: list
            list of tuples that specifies sites and bonds between them
        alpha: float
            specifies the site energy if all sites are equivalent.
            Default value is the 2p-pi orbital of Carbon
        beta: float
            specifies the resonance energy, hopping term,
            if all bonds are equivalent.
            The default value is appropriate for a pi-bond between Carbon atoms
        u_onsite: np.ndarray
            on-site Coulomb interaction; 1d np.ndarray
        sym: int
             symmetry of the Hamiltonian: int [1, 2, 4, 8]. Default is 1
        atom_types: list
            A list of dimension equal to the number of sites
            specifying the atom type of each site
            If a list of atom types is specified,
            the values of alpha and beta are ignored.
        atom_dictionary: dict
            Contains information about alpha and U values for each atom type
        bond_dictionary: dict
            Contains information about beta values for each bond type
        Bz: np.ndarray
            external magnetic field
        """
        super().__init__(
            connectivity=connectivity,
            alpha=alpha,
            beta=beta,
            u_onsite=u_onsite,
            gamma=None,
            charges=0,
            sym=sym,
            atom_types=atom_types,
            atom_dictionary=atom_dictionary,
            bond_dictionary=bond_dictionary,
            Bz=Bz,
        )
        self.charges = np.zeros(self.n_sites)


class HamHuck(HamHub):
    r"""
    Huckle Hamiltonian.

    It can be invoked by choosing u_onsite = 0 from Hubbard hamiltonian.
    """

    def __init__(
            self,
            connectivity: list,
            alpha=-0.414,
            beta=-0.0533,
            sym=1,
            atom_types=None,
            atom_dictionary=None,
            bond_dictionary=None,
            Bz=None,
    ):
        r"""
        Huckle hamiltonian.

        Parameters
        ----------
        connectivity: list
            list of tuples that specifies sites and bonds between them
        alpha: float
            specifies the site energy if all sites are equivalent.
            Default value is the 2p-pi orbital of Carbon
        beta: float
            specifies the resonance energy, hopping term,
            if all bonds are equivalent.
            The default value is appropriate for a pi-bond between Carbon atoms
        sym: int
             symmetry of the Hamiltonian: int [1, 2, 4, 8]. Default is 1
        atom_types: list
            A list of dimension equal to the number of sites
            specifying the atom type of each site
            If a list of atom types is specified,
            the values of alpha and beta are ignored.
        atom_dictionary: dict
            Contains information about alpha and U values for each atom type
        bond_dictionary: dict
            Contains information about beta values for each bond type
        Bz: np.ndarray
            external magnetic field
        """
        super().__init__(
            connectivity=connectivity,
            alpha=alpha,
            beta=beta,
            u_onsite=0,
            gamma=None,
            charges=charges,
            sym=sym,
            atom_types=atom_types,
            atom_dictionary=atom_dictionary,
            bond_dictionary=bond_dictionary,
            Bz=Bz,
        )
        self.charges = np.zeros(self.n_sites)<|MERGE_RESOLUTION|>--- conflicted
+++ resolved
@@ -6,11 +6,7 @@
 
 from .api import HamiltonianAPI
 
-<<<<<<< HEAD
 from .utils import get_atom_type, convert_indices
-=======
-from .utils import get_atom_type, convert_indices, expand_sym
->>>>>>> e57432f7
 
 __all__ = [
     "HamPPP",
@@ -29,11 +25,7 @@
             beta=-0.0533,
             u_onsite=None,
             gamma=None,
-<<<<<<< HEAD
             charges=None,
-=======
-            charges=0.417,
->>>>>>> e57432f7
             sym=1,
             g_pair=None,
             atom_types=None,
@@ -149,19 +141,10 @@
         -------
         float
         """
-<<<<<<< HEAD
         if self.charges is None or self.gamma is None:
             return 0
         else:
             self.zero_energy = 0.5*self.charges@self.gamma@self.charges
-=======
-        if self.charges is None:
-            return 0
-        self.zero_energy = np.sum(np.outer(self.charges,
-                                           self.charges)) - np.dot(
-            self.charges, self.charges
-        )
->>>>>>> e57432f7
         return self.zero_energy
 
     def generate_one_body_integral(self, basis: str, dense: bool):
@@ -189,11 +172,7 @@
             for p in range(self.n_sites):
                 for q in range(self.n_sites):
                     if p != q:
-<<<<<<< HEAD
                         mult = 0.5 * self.gamma[p, q]
-=======
-                        mult = 2 * self.gamma[p, q]
->>>>>>> e57432f7
                         one_body_term[p, p] -= mult * self.charges[p]
                         one_body_term[q, q] -= mult * self.charges[q]
 
@@ -272,11 +251,7 @@
                                                q + n_sp,
                                                p + n_sp,
                                                q + n_sp)
-<<<<<<< HEAD
                         v[i, j] = 0.5*gamma[p + n_sp, q + n_sp]
-=======
-                        v[i, j] = gamma[p + n_sp, q + n_sp]
->>>>>>> e57432f7
 
         v = v.tocsr()
         self.two_body = expand_sym(sym, v, 2)
